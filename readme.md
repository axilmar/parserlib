# Parserlib

A `c++17` recursive-descent parser library that:

- provides an easy EBNF-like syntax for writing grammars.
- allows any type of STL-like container or STL-like stream to be used as input.
- allows case-insensitive parsing.
- allows for multiple errors per parse (error recovery).
- allows for parsing left-recursive grammars.

Version 1.0.0.7.

## Table Of Contents

 - [Versions](#versions)
 - [TODO](#todo)

### Versions

  - 1.0.0.7
    - Rewritten from scratch, to improve quality of the API.

<<<<<<< HEAD
  - 1.0.0.6
  	- Added function-based parsing.
=======
[Versions](#versions)

## Introduction

Parserlib is a `c++17` library that allows the creation of recursive-descent parsers, based on `EBNF`-like notation using the available `c++` operators.

The library allows the declaration of left-recursive grammars.

Here is a calculator parser example:

```cpp
#include "parserlib.hpp"
#include <iostream> // std::cout
#include <sstream>  // std::stringstream

template <typename SourceT = std::string> class calculator_grammar {
public:
    enum class ast_id {
        number,
        add,
        sub,
        mul,
        div
    };

    using pe = parserlib::parser_engine<SourceT, ast_id>;

    calculator_grammar() {
        auto digit = pe::range('0', '9');

        auto number = (-pe::one_of("+-") >> +digit >> -('.' >> +digit))->*ast_id::number;

        auto val = '(' >> m_add >> ')'
                 | number;

        m_mul = (m_mul >> '*' >> val) ->* ast_id::mul
              | (m_mul >> '/' >> val) ->* ast_id::div
              | val;

        m_add = (m_add >> '+' >> m_mul) ->* ast_id::add
              | (m_add >> '-' >> m_mul) ->* ast_id::mul
              | m_mul;
    }

    double evaluate(const SourceT& input) {
        SourceT source = input;
        auto [success, ast, it, error] = pe::parse(source, m_add);
        if (success && ast.size() == 1) {
            return evaluate_ast(ast[0]);
        }
        throw std::invalid_argument("Parse error: " + std::string(it, source.cend()));
    }

private:
    typename pe::rule m_add, m_mul;

    static double evaluate_ast(const typename pe::ast_node_ptr_type& node) {
        switch (node->get_id()) {
            case ast_id::number: {
                std::stringstream stream;
                stream << node->get_source();
                double r;
                stream >> r;
                return r;
            }

            case ast_id::add:
                return evaluate_ast(node->get_children()[0]) + evaluate_ast(node->get_children()[1]);

            case ast_id::sub:
                return evaluate_ast(node->get_children()[0]) - evaluate_ast(node->get_children()[1]);

            case ast_id::mul:
                return evaluate_ast(node->get_children()[0]) * evaluate_ast(node->get_children()[1]);

            case ast_id::div:
                return evaluate_ast(node->get_children()[0]) / evaluate_ast(node->get_children()[1]);
        }

        throw std::logic_error("invalid ast id");
    }
};

int main() {
    calculator_grammar<> calculator;
    std::cout << calculator.evaluate("1+(5*6)/2") ;
}
```

The above prints `16` at the console.

## Versions
>>>>>>> 737e65d8

  - 1.0.0.5
  	- Added custom match functions in order to allow the resolution of ambiguities while parsing.
  	- allowed terminal values to be of different type that the value of the source container, in order to allow the result of a parse (the ast nodes created by a parse) to be fed to another parse function.
  	- added terminal parsing via functions.
  	- added parsing via standalone functions.
  	- added multiple error handling.

  - 1.0.0.4
  
    - Rewrote the library:
        - all parser grammar classes are now inside a single template class `class parser_engine<SourceT, MatchIdT>`, for the following reasons:
            - compiler performance (MSVC 32-bit regularly crashed with out of memory error from the many template instantiations of previous versions).
            - library code organization; writing a grammar usually requires including all the grammar constructs, so it is reduntant to have separate files for each grammar-related class.
            - user code organization; whole grammars need to be specialized on source type.
        - coding style is closer to the standard: all identifiers are lower case, words are separated by underscores, idiomatic c++ is used whenever possible.
    - Rewrote the documentation, due to more functionality to be added in the future.
 
 
  - 1.0.0.3
 
 	- Reorganized the library in order to support compiler front ends into a separate namespace. The main library is now in `namespace parserlib::core`.
 	- Added `namespace parserlib::cfe` which now contains the compiler-front-end functionality.
 	- separated tokenization and parsing phases for compiler-front-ends.
 	- Added relevant documentation and unit tests.
 

  - 1.0.0.2
 
 	Rewrote the library from scratch in order to provide a better interface. Changes:
 	
	- All the getter methods now start with 'get', in order to play better with Intellisense.
	- The `ParseContext` class is now configured over the Source type, with the default class being the class `SourceString`.
	- The class `SourceString` provides custom iterator which counts lines and columns, compatible with the `std::string` interface.
	- The functions `terminal`, `terminalSet`, `terminalRange` are changed to `term`, `oneOf`, `oneIn`.
	- Matches are now only hierarchical (as in `operator >=` of previous version).
	- The `'operator >=` has been replaced with `operator ->*`, which is much more distinct than the former; no more typing accidentally '>>' where `>=` was intended.
	- The default match id type is no longer a string; it is an int.
	- Simplified the left recursion parsing implementation.
 
  - 1.0.0.1
 
  	Added support for compiler front-end construction.
  	
- 1.0.0.0
 
  	Initial release.

### TODO

TODO list in the current version:

 - document code.
 - complete the library documentation.
 - provide API for counting lines and columns for character parsers.
 - provide translation of matches to AST nodes.

<|MERGE_RESOLUTION|>--- conflicted
+++ resolved
@@ -1,176 +1,81 @@
-# Parserlib
-
-A `c++17` recursive-descent parser library that:
-
-- provides an easy EBNF-like syntax for writing grammars.
-- allows any type of STL-like container or STL-like stream to be used as input.
-- allows case-insensitive parsing.
-- allows for multiple errors per parse (error recovery).
-- allows for parsing left-recursive grammars.
-
-Version 1.0.0.7.
-
-## Table Of Contents
-
- - [Versions](#versions)
- - [TODO](#todo)
-
-### Versions
-
-  - 1.0.0.7
-    - Rewritten from scratch, to improve quality of the API.
-
-<<<<<<< HEAD
-  - 1.0.0.6
-  	- Added function-based parsing.
-=======
-[Versions](#versions)
-
-## Introduction
-
-Parserlib is a `c++17` library that allows the creation of recursive-descent parsers, based on `EBNF`-like notation using the available `c++` operators.
-
-The library allows the declaration of left-recursive grammars.
-
-Here is a calculator parser example:
-
-```cpp
-#include "parserlib.hpp"
-#include <iostream> // std::cout
-#include <sstream>  // std::stringstream
-
-template <typename SourceT = std::string> class calculator_grammar {
-public:
-    enum class ast_id {
-        number,
-        add,
-        sub,
-        mul,
-        div
-    };
-
-    using pe = parserlib::parser_engine<SourceT, ast_id>;
-
-    calculator_grammar() {
-        auto digit = pe::range('0', '9');
-
-        auto number = (-pe::one_of("+-") >> +digit >> -('.' >> +digit))->*ast_id::number;
-
-        auto val = '(' >> m_add >> ')'
-                 | number;
-
-        m_mul = (m_mul >> '*' >> val) ->* ast_id::mul
-              | (m_mul >> '/' >> val) ->* ast_id::div
-              | val;
-
-        m_add = (m_add >> '+' >> m_mul) ->* ast_id::add
-              | (m_add >> '-' >> m_mul) ->* ast_id::mul
-              | m_mul;
-    }
-
-    double evaluate(const SourceT& input) {
-        SourceT source = input;
-        auto [success, ast, it, error] = pe::parse(source, m_add);
-        if (success && ast.size() == 1) {
-            return evaluate_ast(ast[0]);
-        }
-        throw std::invalid_argument("Parse error: " + std::string(it, source.cend()));
-    }
-
-private:
-    typename pe::rule m_add, m_mul;
-
-    static double evaluate_ast(const typename pe::ast_node_ptr_type& node) {
-        switch (node->get_id()) {
-            case ast_id::number: {
-                std::stringstream stream;
-                stream << node->get_source();
-                double r;
-                stream >> r;
-                return r;
-            }
-
-            case ast_id::add:
-                return evaluate_ast(node->get_children()[0]) + evaluate_ast(node->get_children()[1]);
-
-            case ast_id::sub:
-                return evaluate_ast(node->get_children()[0]) - evaluate_ast(node->get_children()[1]);
-
-            case ast_id::mul:
-                return evaluate_ast(node->get_children()[0]) * evaluate_ast(node->get_children()[1]);
-
-            case ast_id::div:
-                return evaluate_ast(node->get_children()[0]) / evaluate_ast(node->get_children()[1]);
-        }
-
-        throw std::logic_error("invalid ast id");
-    }
-};
-
-int main() {
-    calculator_grammar<> calculator;
-    std::cout << calculator.evaluate("1+(5*6)/2") ;
-}
-```
-
-The above prints `16` at the console.
-
-## Versions
->>>>>>> 737e65d8
-
-  - 1.0.0.5
-  	- Added custom match functions in order to allow the resolution of ambiguities while parsing.
-  	- allowed terminal values to be of different type that the value of the source container, in order to allow the result of a parse (the ast nodes created by a parse) to be fed to another parse function.
-  	- added terminal parsing via functions.
-  	- added parsing via standalone functions.
-  	- added multiple error handling.
-
-  - 1.0.0.4
-  
-    - Rewrote the library:
-        - all parser grammar classes are now inside a single template class `class parser_engine<SourceT, MatchIdT>`, for the following reasons:
-            - compiler performance (MSVC 32-bit regularly crashed with out of memory error from the many template instantiations of previous versions).
-            - library code organization; writing a grammar usually requires including all the grammar constructs, so it is reduntant to have separate files for each grammar-related class.
-            - user code organization; whole grammars need to be specialized on source type.
-        - coding style is closer to the standard: all identifiers are lower case, words are separated by underscores, idiomatic c++ is used whenever possible.
-    - Rewrote the documentation, due to more functionality to be added in the future.
- 
- 
-  - 1.0.0.3
- 
- 	- Reorganized the library in order to support compiler front ends into a separate namespace. The main library is now in `namespace parserlib::core`.
- 	- Added `namespace parserlib::cfe` which now contains the compiler-front-end functionality.
- 	- separated tokenization and parsing phases for compiler-front-ends.
- 	- Added relevant documentation and unit tests.
- 
-
-  - 1.0.0.2
- 
- 	Rewrote the library from scratch in order to provide a better interface. Changes:
- 	
-	- All the getter methods now start with 'get', in order to play better with Intellisense.
-	- The `ParseContext` class is now configured over the Source type, with the default class being the class `SourceString`.
-	- The class `SourceString` provides custom iterator which counts lines and columns, compatible with the `std::string` interface.
-	- The functions `terminal`, `terminalSet`, `terminalRange` are changed to `term`, `oneOf`, `oneIn`.
-	- Matches are now only hierarchical (as in `operator >=` of previous version).
-	- The `'operator >=` has been replaced with `operator ->*`, which is much more distinct than the former; no more typing accidentally '>>' where `>=` was intended.
-	- The default match id type is no longer a string; it is an int.
-	- Simplified the left recursion parsing implementation.
- 
-  - 1.0.0.1
- 
-  	Added support for compiler front-end construction.
-  	
-- 1.0.0.0
- 
-  	Initial release.
-
-### TODO
-
-TODO list in the current version:
-
- - document code.
- - complete the library documentation.
- - provide API for counting lines and columns for character parsers.
- - provide translation of matches to AST nodes.
-
+# Parserlib
+
+A `c++17` recursive-descent parser library that:
+
+- provides an easy EBNF-like syntax for writing grammars.
+- allows any type of STL-like container or STL-like stream to be used as input.
+- allows case-insensitive parsing.
+- allows for multiple errors per parse (error recovery).
+- allows for parsing left-recursive grammars.
+
+Version 1.0.0.7.
+
+## Table Of Contents
+
+ - [Versions](#versions)
+ - [TODO](#todo)
+
+### Versions
+
+  - 1.0.0.7
+    - Rewritten from scratch, to improve quality of the API.
+
+  - 1.0.0.6
+  	- Added function-based parsing.
+
+  - 1.0.0.5
+  	- Added custom match functions in order to allow the resolution of ambiguities while parsing.
+  	- allowed terminal values to be of different type that the value of the source container, in order to allow the result of a parse (the ast nodes created by a parse) to be fed to another parse function.
+  	- added terminal parsing via functions.
+  	- added parsing via standalone functions.
+  	- added multiple error handling.
+
+  - 1.0.0.4
+  
+    - Rewrote the library:
+        - all parser grammar classes are now inside a single template class `class parser_engine<SourceT, MatchIdT>`, for the following reasons:
+            - compiler performance (MSVC 32-bit regularly crashed with out of memory error from the many template instantiations of previous versions).
+            - library code organization; writing a grammar usually requires including all the grammar constructs, so it is reduntant to have separate files for each grammar-related class.
+            - user code organization; whole grammars need to be specialized on source type.
+        - coding style is closer to the standard: all identifiers are lower case, words are separated by underscores, idiomatic c++ is used whenever possible.
+    - Rewrote the documentation, due to more functionality to be added in the future.
+ 
+ 
+  - 1.0.0.3
+ 
+ 	- Reorganized the library in order to support compiler front ends into a separate namespace. The main library is now in `namespace parserlib::core`.
+ 	- Added `namespace parserlib::cfe` which now contains the compiler-front-end functionality.
+ 	- separated tokenization and parsing phases for compiler-front-ends.
+ 	- Added relevant documentation and unit tests.
+ 
+
+  - 1.0.0.2
+ 
+ 	- Rewrote the library from scratch in order to provide a better interface. Changes:
+ 	
+        - All the getter methods now start with 'get', in order to play better with Intellisense.
+        - The `ParseContext` class is now configured over the Source type, with the default class being the class `SourceString`.
+        - The class `SourceString` provides custom iterator which counts lines and columns, compatible with the `std::string` interface.
+        - The functions `terminal`, `terminalSet`, `terminalRange` are changed to `term`, `oneOf`, `oneIn`.
+        - Matches are now only hierarchical (as in `operator >=` of previous version).
+        - The `'operator >=` has been replaced with `operator ->*`, which is much more distinct than the former; no more typing accidentally '>>' where `>=` was intended.
+        - The default match id type is no longer a string; it is an int.
+        - Simplified the left recursion parsing implementation.
+ 
+  - 1.0.0.1
+ 
+  	- Added support for compiler front-end construction.
+  	
+- 1.0.0.0
+ 
+  	- Initial release.
+
+### TODO
+
+TODO list in the current version:
+
+ - document code.
+ - complete the library documentation.
+ - provide API for counting lines and columns for character parsers.
+ - provide translation of matches to AST nodes.
+